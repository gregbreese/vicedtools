# Copyright 2021 VicEdTools authors

# Licensed under the Apache License, Version 2.0 (the "License");
# you may not use this file except in compliance with the License.
# You may obtain a copy of the License at

#     http://www.apache.org/licenses/LICENSE-2.0

# Unless required by applicable law or agreed to in writing, software
# distributed under the License is distributed on an "AS IS" BASIS,
# WITHOUT WARRANTIES OR CONDITIONS OF ANY KIND, either express or implied.
# See the License for the specific language governing permissions and
# limitations under the License.
"""A class for extracting data from the NAPLAN SSSR data.js file."""

import json
import requests
import time
import urllib3
import os.path

import numpy as np
import pandas as pd


class SSSRdata:
    """A class for extracting data from the NAPLAN SSSR data.js file.
    
    Attributes:
        data: A dictionary containing the raw data from the data.js file.
        domains: A DataFrame containing metadata about NAPLAN test domains.
        subdomains: A DataFrame containing metadata about NAPLAN test subdomains.
        questions: A DataFrame containing metadata about NAPLAN test questions.
        responses: A DataFrame containing the individual item responses for
            all students.
    """

    def __init__(self, js_file: str):
        """Parses the data contained in the data.js file.
        
        Args:
            js_file: The path to the SSSR data.js file.
        """
        with open(js_file, 'r', encoding='utf8') as f:
            js_data = f.readline()
        self.data = json.loads(js_data[11:])

        self.domains = pd.DataFrame(self.data['domains'])
        self.domains.set_index("domainId", inplace=True)
        self.subdomains = pd.DataFrame(self.data['subdomains'])
        self.subdomains.set_index("domainId", inplace=True)
        self.questions = pd.DataFrame(self.data['questions'])

        self.questions[
            "exemplarItemImageURL"] = "https://assessform.edu.au/Resources/Public/Ex/" + self.questions[
                "exemplarItem"].str[-9:] + ".png"
        self.questions["exemplarItemImageFile"] = self.questions[
            "exemplarItem"].str[-9:] + ".png"

        extracted_attempts = np.concatenate([
            extract_attempt_details(attempt)
            for attempt in self.data['attempts']
        ])
        self.responses = pd.DataFrame.from_records(extracted_attempts)
        self.responses = pd.merge(
            self.responses,
<<<<<<< HEAD
            self.questions[["questionId", "eventIdentifier", "difficulty"]],
=======
            self.questions[["questionId","eventIdentifier", "difficulty"]],
>>>>>>> c3431979
            on=["questionId", "eventIdentifier"])
        self.responses["scaledScore"] = self.responses["scaledScore"].astype(
            float)
        self.responses['scaleDelta'] = self.responses[
            'scaledScore'] - self.responses["difficulty"]
        self.responses['correctScore'] = self.responses['correct'].apply(
            lambda a: 1 if a else 0)

    def download_exemplar_images(self, path: str):
        """Downloads the images for exemplar test items to the given path.
        
        Attempts to download all test items. Skips items that have already been
        downloaded. Images are named with the corresponding question 
        identifier.

        Args:
            path: The folder to save the images in.
        """
        urllib3.disable_warnings()

        if path[-1] not in {'/', '\\'}:
            path += '/'
        for _index, row in self.questions.iterrows():
            if type(row["exemplarItemImageFile"]) is str:
                filename = path + row["exemplarItemImageFile"]
                if not os.path.isfile(filename):
                    img_data = requests.get(row["exemplarItemImageURL"],
                                            verify=False).content
                    with open(filename, 'wb') as handler:
                        handler.write(img_data)
                    time.sleep(0.1)


    def export_outcome_levels(self, csv_file):
        """Creates an Outcome Levels csv export.
        
        Exports each students overall results in all tests in a csv using the
        same format as the NAPLAN Outcome Levels export.

        Args:
            csv_file: The path to save the export to.
        """
        records = []
        for attempt in self.data['attempts']:
            record = {}
            record["First Name"] = attempt['student']['studentFirstName']
            record[" Surname"] = attempt['student']['studentLastName']
            record[" Reporting Test"] = "YR" + attempt['student']['testLevel'] + "O"
            try:
                record['Cases ID'] = attempt['student']['metadata']['schoolStudentId']
            except KeyError:
                record['Cases ID'] = ""
            record['domain'] = attempt['domain']['domainName']
            record['scaledScore'] = attempt['scaledScore']
            records.append(record)
        df = pd.DataFrame.from_records(records)

        df['domain'] = df['domain'].str.upper()
        df['domain'] = df['domain'].str.replace('AND', '&')
        output = df.pivot(index=["Cases ID", "First Name", " Surname", " Reporting Test"], columns="domain", values="scaledScore").reset_index()

        # make missing columns and save with columns in correct order
        fields = ['APS Year', ' Reporting Test', 'First Name', ' Second Name', ' Surname',
            'READING', 'WRITING', 'SPELLING', 'NUMERACY', 'GRAMMAR & PUNCTUATION',
            'Home Group', 'Date of birth', 'Gender', 'LBOTE', 'ATSI',
            'Home School Name', 'Reporting School Name', 'Cases ID']

        output['APS Year'] = self.data['foreword'][-4:]
        output['Home School Name'] =  self.data['school']['schoolName']
        for field in fields:
            if field not in output.columns:
                output[field] = ""
        output[fields].to_csv(csv_file, index=False)

def extract_bands_info(bands_info):
    bands = []
    for test_level in bands_info:
        for discipline in bands_info[test_level]:
            for band in bands_info[test_level][discipline]:
                extract = dict()
                for key in [
                        'band', 'bandStartPoint', 'scoreCutPoint',
                        'disciplineId'
                ]:
                    extract[key] = band[key]
                bands.append(extract)
    df = pd.DataFrame.from_records(bands)
    return df.drop_duplicates()


def extract_attempt_details(attempt):
    eventIdentifier = attempt['eventIdentifier']
    studentId = attempt['student']['studentId']
    try:
        schoolStudentId = attempt['student']['metadata']['schoolStudentId']
    except KeyError:
        schoolStudentId = ""
    testLevel = attempt['student']['testLevel']
    domainName = attempt['domain']['domainName']
    scaledScore = attempt['scaledScore']
    disciplineId = attempt['disciplineId']
    extracted_answers = []
    for answer in attempt['answers']:
        extracted_answer = {
            'eventIdentifier': eventIdentifier,
            'studentId': studentId,
            'schoolStudentId': schoolStudentId,
            'testLevel': testLevel,
            'domainName': domainName,
            'scaledScore': scaledScore,
            'disciplineId': disciplineId
        }
        for key in [
                'correct', 'questionNo', 'questionId', 'questionIdentifier',
                'performance', 'writingResponse', 'markingSchemeComponents'
        ]:
            extracted_answer[key] = answer[key]
        extracted_answers.append(extracted_answer)
    return extracted_answers<|MERGE_RESOLUTION|>--- conflicted
+++ resolved
@@ -64,11 +64,7 @@
         self.responses = pd.DataFrame.from_records(extracted_attempts)
         self.responses = pd.merge(
             self.responses,
-<<<<<<< HEAD
             self.questions[["questionId", "eventIdentifier", "difficulty"]],
-=======
-            self.questions[["questionId","eventIdentifier", "difficulty"]],
->>>>>>> c3431979
             on=["questionId", "eventIdentifier"])
         self.responses["scaledScore"] = self.responses["scaledScore"].astype(
             float)
