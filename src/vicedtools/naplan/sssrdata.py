--- conflicted
+++ resolved
@@ -57,11 +57,6 @@
         self.questions["exemplarItemImageFile"] = self.questions[
             "exemplarItem"].str[-9:] + ".png"
 
-<<<<<<< HEAD
-=======
-        #self.bands = extract_bands_info(self.data['testLevelBandsInfo'])
-
->>>>>>> fc906ef1
         extracted_attempts = np.concatenate([
             extract_attempt_details(attempt)
             for attempt in self.data['attempts']
@@ -188,50 +183,4 @@
         ]:
             extracted_answer[key] = answer[key]
         extracted_answers.append(extracted_answer)
-<<<<<<< HEAD
-    return extracted_answers
-=======
-    return extracted_answers
-
-
-def export_outcome_levels(self, csv_file):
-    """Creates an Outcome Levels csv export.
-    
-    Exports each students overall results in all tests in a csv using the
-    same format as the NAPLAN Outcome Levels export.
-
-    Args:
-        csv_file: The path to save the export to.
-    """
-    records = []
-    for attempt in self.data['attempts']:
-        record = {}
-        record["First Name"] = attempt['student']['studentFirstName']
-        record[" Surname"] = attempt['student']['studentLastName']
-        record[" Reporting Test"] = "YR" + attempt['student']['testLevel'] + "O"
-        try:
-            record['Cases ID'] = attempt['student']['metadata']['schoolStudentId']
-        except KeyError:
-            record['Cases ID'] = ""
-        record['domain'] = attempt['domain']['domainName']
-        record['scaledScore'] = attempt['scaledScore']
-        records.append(record)
-    df = pd.DataFrame.from_records(records)
-
-    df['domain'] = df['domain'].str.upper()
-    df['domain'] = df['domain'].str.replace('AND', '&')
-    output = df.pivot(index=["Cases ID", "First Name", " Surname", " Reporting Test"], columns="domain", values="scaledScore").reset_index()
-
-    # make missing columns and save with columns in correct order
-    fields = ['APS Year', ' Reporting Test', 'First Name', ' Second Name', ' Surname',
-        'READING', 'WRITING', 'SPELLING', 'NUMERACY', 'GRAMMAR & PUNCTUATION',
-        'Home Group', 'Date of birth', 'Gender', 'LBOTE', 'ATSI',
-        'Home School Name', 'Reporting School Name', 'Cases ID']
-
-    output['APS Year'] = data['foreword'][-4:]
-    output['Home School Name'] = data['school']['schoolName']
-    for field in fields:
-        if field not in output.columns:
-            output[field] = ""
-    output[fields].to_csv(csv_file, index=False)
->>>>>>> fc906ef1
+    return extracted_answers